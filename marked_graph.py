--- conflicted
+++ resolved
@@ -4,15 +4,9 @@
 #  Distributed under the terms of the GNU General Public License (GPL)
 #                  http://www.gnu.org/licenses/
 #*****************************************************************************
-<<<<<<< HEAD
-
-# from inverse_graph import GraphWithInverses, MetricGraph
-# from graph_map import GraphMap
-
-=======
+
 from inverse_graph import GraphWithInverses, MetricGraph
 from graph_map import GraphMap
->>>>>>> 24cb5be0
 from sage.combinat.words.morphism import WordMorphism
 
 class MarkedGraph(GraphWithInverses):
