# *****************************************************************************
#       Copyright (C) 2013 Thierry Coulbois <thierry.coulbois@univ-amu.fr>
#
#  Distributed under the terms of the GNU General Public License (GPL)
#                  http://www.gnu.org/licenses/
# *****************************************************************************
# - modified by Dominique 03/03/20016 :  major changes pep8 correction
from inverse_alphabet import AlphabetWithInverses
from sage.combinat.words.morphism import WordMorphism
from free_group import FreeGroup


class FreeGroupMorphism(WordMorphism):
    def __init__(self, data, group=None):
        """
        Builds a FreeGroupAutomorphism from data.

        INPUT:

        - ``data`` - the data used to build the morphism

        - ``group`` - an optional free group
        """
        if group is not None and not isinstance(group, FreeGroup):
            raise ValueError("the group must be a Free Group")

        WordMorphism.__init__(self, data)

        if group is None:
            A = AlphabetWithInverses(self.domain().alphabet())
            F = FreeGroup(A)
        else:
            F = group
            A = group.alphabet()

        self._domain = F
        self._codomain = F  # unuseful... consistency with WordMorphism
        for letter in self._morph.keys():
            self._morph[letter] = F(self._morph[letter]).reduced()
            self._morph[A.inverse_letter(letter)] = \
                self._morph[letter].inverse()

    def __call__(self, w, order=1):
        """
        Apply the automorphism to the word w.

        .. WARNING::

        if w is a letter of the alphabet which is iterable
         it will be considered
        as a word. If you want the image of a letter use :meth:`image` instead.
        """
        F = self.codomain()
        while order > 0:
            result = F()
            order = order - 1
            for a in w:
                result = result * self.image(a)
            w = result
        return result

    def __mul__(self, other):
        """
        Returns the composition self*other.
        """
        if isinstance(other, FreeGroupMorphism):
            m = dict((a, self(other.image(a))) for a in
                     other.domain().alphabet().positive_letters())
            return FreeGroupMorphism(m, self.domain())
        return super(FreeGroupMorphism, self).__mul__(other)

    def __pow__(self, n):
        """
        returns self^n, where other is an integer.

        TESTS::

            sage: f = FreeGroupAutomorphism('a->ab,b->A')
            sage: f**-3
            Automorphism of the Free group over ['a', 'b']: a->bAB,b->baBAB
        """
        if n > 0:
            from sage.structure.element import generic_power
            return generic_power(self, n)
        elif n < 0:
            from sage.structure.element import generic_power
        else:
            return FreeGroupAutomorphism.identity_automorphism(self.domain())

    def __str__(self):
        """
        String representation.
        """
        result = ""
        for letter in self.domain().alphabet().positive_letters():
            result += letter + "->"
            for a in self.image(letter):
                result += a
            result += ","
        return result[:-1]

    def __repr__(self):
        result = "Morphism of the %s: " % str(self._domain)
        result = result + "%s" % str(self)
        return result

    def __cmp__(self, other):
        if not isinstance(other, FreeGroupMorphism):
            return cmp(self.__class__, other.__class__)
        if self.domain() != other.domain():
            return cmp(self.domain(), other.domain())
        if self.codomain() != other.codomain():
            return cmp(self.codomain(), other.codomain())

        for a in self.domain().alphabet().positive_letters():
            test = cmp(self.image(a), other.image(a))
            if test:
                return test
        return 0

    def to_automorphism(self):
        if not self.is_invertible():
            raise ValueError("the morphism is not invertible")
        return FreeGroupAutomorphism(
            dict((a, self.image(a)) for a in
                 self.domain().alphabet().positive_letters()),
            domain = self.domain())

    def to_word_morphism(self, forget_inverse=False):
        r"""
        Return a word morphism.
        INPUT:
        - ``forget_inverse`` -- (default: False) forget the inverse or not.


        .. NOTE::

            This method should not be there but on the other hand,
            f.periodic_points() fails for FreeGroupMorphism and
            FreeGroupAutomorphism

        EXAMPLES::

            sage: f = FreeGroupAutomorphism('a->AD,b->Adac,c->bd,d->c')
            sage: f.to_word_morphism().periodic_points()
            [[word: AdacccADDBdacADbdbdbddaCCCADacADbddaCAda...,
              word: dacADbdbdbddaCCCADacADbddaCAdaccAdaccAda...,
              word: cADbddaCAdaccAdaccAdacccADDBDBDBdaCADbdd...,
              word: bddaCAdacccADDBdacADbdbddacADbdbddacADbd...],
             [word: CCADaCCADacADDBdaCCCADaCCADacADDBdaCAdac...,
              word: DBDBdaCADDBDBdaCADbddaCCCADacADDBDBDBdaC...]]

        """
        if forget_inverse:
            A = self.domain().alphabet()
            f = {}
            for a in A.positive_letters():
                f[a] = map(A.to_positive_letter, self.image(a))
            return WordMorphism(f)

        return WordMorphism(dict((a, list(self.image(a)))
                                 for a in self.domain().alphabet()))

    def size(self):
        """
        Size of the endomorphism: half the maximum length of
        the image of a two letter word.

        .. TODO::

            the definition is ambiguous, do we take floor or ceil ?

        EXAMPLES::

            sage: FreeGroupMorphism('a->abc,b->,c->ccc').size()
            3
        """
        result = 0
        D = self.domain()
        A = self._domain._alphabet
        for a in A:
            for b in A:
                if not A.are_inverse(a, b):
                    l = (self.image(a) * self.image(b)).length()
                    if result < l:
                        result = l
        return result // 2

    def is_permutation(self):
        """
        True if self is a permutation of the alphabet.

        EXAMPLES::

            sage: FreeGroupMorphism('a->a,b->b').is_permutation()
            True
            sage: FreeGroupMorphism('a->a,b->c,c->b').is_permutation()
            True
            sage: FreeGroupMorphism('a->a,b->b,c->b').is_permutation()
            False
            sage: FreeGroupMorphism('a->a,b->ba').is_permutation()
            False
        """
        A = self._domain._alphabet
        seen = set()
        for a in A.positive_letters():
            if len(self.image(a)) != 1 or a in seen:
                return False
            seen.add(a)
            seen.add(A.inverse_letter(a))
        return True

    def _inverse_permutation(self):
        """
        Return the inverse of ``self`` if it is a permutation
        """
        F = self.domain()
        A = F.alphabet()
        result = {}
        for a in A.positive_letters():
            b = self.image(a)[0]
            if A.is_positive_letter(b):
                result[b] = F([a])
            else:
                result[A.inverse_letter(b)] = F([A.inverse_letter(a)])

        return FreeGroupAutomorphism(result, group=self._domain)

    def is_invertible(self):
        """
        Use Dehn twists to successively to check wether ``self`` is invertible.

        EXAMPLES::

            sage: FreeGroupMorphism('a->b,b->a').is_invertible()
            True
            sage: FreeGroupMorphism('a->ab,b->a').is_invertible()
            True

            sage: FreeGroupMorphism('a->a,b->a').is_invertible()
            False
            sage: FreeGroupMorphism('a->ab,b->ba').is_invertible()
            False
            sage: FreeGroupMorphism('a->aa,b->b').is_invertible()
            False
        """
        f = self
        F = self.domain()
        A = F.alphabet()

        while True:
            # trivial case
            if f.is_permutation():
                return True

            # the other one
            else:
                delta = -1

                for x in A:
                    w1 = f.image(x)
                    for y in A:
                        if (x != y and x != A.inverse_letter(y)):
                            w2 = f.image(y)
                            w3 = w1 * w2
                            d = w3.nielsen_strictly_less(w1)
                            if (delta < d and d >= 0):
                                delta = d
                                a = x
                                b = y

                if (delta == -1):
                    return False

                f = f * FreeGroupAutomorphism.dehn_twist(F, a, b)

    def inverse(self):
        """
        Use Dehn twists to successively put ``self`` as identity and ``other``
         as the inverse of ``self``.

        EXAMPLES::

            sage: phi = FreeGroupAutomorphism("a->ab,b->ac,c->a")
            sage: phi.inverse()
            Automorphism of the Free group over ['a', 'b', 'c']:
             a->c,b->Ca,c->Cb

        .. ALGORITHM::

            Implements the Nielsen-Whitehead algorithm: search for a Dehn
            twist that reduces the size of the automorphism.
        """
        F = self._domain
        A = F.alphabet()

        other = FreeGroupAutomorphism.identity_automorphism(F)

        while True:
            # trivial case
            if self.is_permutation():
                return other * self._inverse_permutation()

            # the other one
            else:
                delta = -1

                for x in A:
                    w1 = self.image(x)

                    for y in A:
                        if (x != y and x != A.inverse_letter(y)):
                            w2 = self.image(y)
                            w3 = w1 * w2
                            d = w3.nielsen_strictly_less(w1)
                            if (delta < d and d >= 0):
                                delta = d
                                a = x
                                b = y

                if (delta == -1):
                    raise ValueError("%s is non invertible" % str(self))
                else:
                    other = other * FreeGroupAutomorphism.dehn_twist(F, a, b)
                    self = self * FreeGroupAutomorphism.dehn_twist(F, a, b)

    def length2_words(self):
        r"""
        Return the words of length 2 in the attracting language of ``self``.

        If the morphism is everywhere growing (a weaker condition than iwip)
        then there is a well defined notion of attracting lamination. If it is
        not the case, the output of this method should not be used.

        EXAMPLES::

            sage: f = FreeGroupMorphism('a->ab,b->a')
            sage: f.length2_words()
            [word: aa, word: ab, word: ba, word: AA, word: AB, word: BA]
        """
        D = self.domain()
        A = D.alphabet()
        assert D is self.codomain()
        wait = [D([a]) for a in self._domain.alphabet()]
        result = set()

        while wait:
            u = self(wait.pop())

            for i in xrange(len(u) - 1):
                v = u[i:i + 2]
                if v not in result:
                    result.add(v)
                    wait.append(v)

        return sorted(result)

    def is_train_track(self, proof=False):
        r"""
        Check wether ``self`` is train track (on the rose).

        A morphism is `train-track` if there is no cancellation between the
        images in the iteration of ``self``. If ``proof`` is set to ``True``
        then return a word also a word of length 2 in the attracting language
        of ``self`` such that there is a cancellation in its image under
        ``self``.
        INPUT:

        - ``proof`` -- (default: False) .

        OUTPUT:

        - return True if the  morphism is train-track

        EXAMPLES::


            sage: FreeGroupAutomorphism('a->ab, b->a').is_train_track()
            True
            sage: f = FreeGroupAutomorphism('a->c,b->bba,c->baDABebadABEbac,
            d->baDABebadAB,e->CABebadABEbac')
            sage: f.is_train_track()
            True

        Here is a simple non train track example::

            sage: f = FreeGroupAutomorphism('a->bcA,b->bcAca,c->a')
            sage: f.is_train_track()
            False
            sage: f.is_train_track(proof=True)
            (False, word: Ab)

        And one can check that the word Ab is in the attracting lamination::

            sage: f(f(f('a')))[12:14]
            Ab

        It is possible to obtain a train-track representative as follows::

            sage: tt = f.train_track()
            sage: tt.edge_map()
            WordMorphism: A->GA, B->FAGA, F->BG, G->F, a->AG, b->Agaf, f->bg,
             g->f
            sage: tt_aut = FreeGroupAutomorphism('a->AG,b->Agaf,f->bg,g->f')
            sage: tt_aut.is_train_track()
            True
        """
        A = self.domain().alphabet()
        L2 = self.length2_words()
        for u in self.length2_words():
            # TODO: the job is done twice
            u1 = self.image(u[0])
            u2 = self.image(u[1])
            if A.are_inverse(u1[-1], u2[0]):
                if proof:
                    return False, u
                return False

        if proof:
            return True, None
        return True

    def is_orientable(self):
        r"""
        Check whether the attracting language of ``self`` is orientable or
        equivalently if the attracting lamination is orientable.

        EXAMPLES::

        Some train-track examples::

            sage: FreeGroupAutomorphism('a->ab,b->C,c->A').is_orientable()
            True
            sage: FreeGroupAutomorphism('a->bcc,b->a,c->CBa').is_orientable()
            True

            sage: FreeGroupAutomorphism('a->cAbc,b->bc,c->ACa').is_orientable()
            False

        We check a conjugate of Fibonacci (which is not train-track)::

            sage: FreeGroupAutomorphism('a->Babb,b->Bab').is_orientable()
            True

        .. TODO::

            For Thierry, perhaps you want to include the method directly on
            GraphMap ?
        """
        if self.is_train_track():
            A = self.domain().alphabet()
            f = self.to_word_morphism()
        else:
            tt = self.train_track()
            if not tt.is_train_track():
                raise ValueError("no train track representative for self")
            f = tt.edge_map()  # it is a word morphism!!!
            A = tt.domain().alphabet()

        # we first find a letter which occurs in its image
        g = f
        while True:
            for letter in A:
                if letter in g.image(letter):
                    break
            else:
                g *= self
                continue
            break

        # then we can start computing its connected component
        seen = set([letter])
        wait = [letter]

        while wait:
            a = wait.pop()
            for b in set(g.image(a)):
                if A.inverse_letter(b) in seen:
                    return False

                if b not in seen:
                    wait.append(b)
                    seen.add(b)

        return True

    def complete_return_words(self, letter):
        r"""
        Compute the set of return words on ``letter``.

        The complete return word on ``letter`` are the set of words of the
        attracting language of ``self`` that have exactly two occurrences of
        ``letter`` or its inverse at the begining and at the end.

        The morphism must be train-track and irreducible.
        INPUT:

        - ``letter`` -- input `letter`` to be returned

        EXAMPLES:

        It is well known that for Tribonacci and its flipped version,
        the return words form a basis of the free group. Hence there
        are 6 of them::

            sage: f = FreeGroupAutomorphism('a->ab,b->ac,c->a')
            sage: Ra = f.complete_return_words('a'); Ra
            set([word: ACA, word: AA, word: aca, word: aba, word: ABA,
             word: aa])
            sage: Rb = f.complete_return_words('b'); Rb
            set([word: bacab, word: bab, word: BAB, word: baab, word: BACAB,
             word: BAAB])
            sage: Rc = f.complete_return_words('c'); Rc
            set([word: CABAABAC, word: cabac, word: CABABAC, word: cababac,
             word: cabaabac, word: CABAC])

            sage: f = FreeGroupAutomorphism('a->ab,b->ca,c->a')
            sage: [len(f.complete_return_words(letter)) for letter in 'abc']
            [6, 6, 6]

        In general, the number of return words can be much larger::

            sage: f = FreeGroupAutomorphism('a->cAbc,b->bc,c->ACa')
            sage: [len(f.complete_return_words(letter)) for letter in 'abc']
            [12, 12, 18]
        """
        if not self.is_train_track():
            raise ValueError("self must be train-track")

        # we first need to compute a power of self which is positive (all
        # letters appear in each image)

        A = self.domain().alphabet()
        f = self
        while True:
            for a in A:
                u = f.image(a)
                if any(b not in u and A.inverse_letter(b) not in u for b in A):
                    f *= self
                    break
            else:
                break

        inv_letter = A.inverse_letter(letter)

        # precompute the first and last occurrence of letter/inv_letter in
        # images as well as return words contained inside the images
        complete_return_words = set()
        first_and_last = {}
        for a in A.positive_letters():
            b = A.inverse_letter(a)
            u = f.image(a)
            i = 0
            while u[i] != letter and u[i] != inv_letter:
                i += 1
            first_and_last[a] = [i, None]
            first_and_last[b] = [None, len(u) - i - 1]

            j = i + 1
            while j < len(u):
                if u[j] == letter or u[j] == inv_letter:
                    r = u[i:j + 1]
                    complete_return_words.add(r)
                    complete_return_words.add(~r)
                    i = j
                j += 1

            first_and_last[a][1] = i
            first_and_last[b][0] = len(u) - i - 1

        for a0, a1 in self.length2_words():
            u0 = f.image(a0)
            u1 = f.image(a1)

            i = first_and_last[a0][1]
            j = first_and_last[a1][0]

            r = u0[i:] * u1[:j + 1]
            complete_return_words.add(r)
            complete_return_words.add(~r)

        return complete_return_words


class FreeGroupAutomorphism(FreeGroupMorphism):
    """
    Free group automorphism.

    EXAMPLES::

        sage: FreeGroupAutomorphism("a->ab,b->ac,c->a")
        Automorphism of the Free group over ['a', 'b', 'c']: a->ab,b->ac,c->a

        sage: F = FreeGroup('abc')
        sage: FreeGroupAutomorphism("a->ab,b->ac,c->a",F)
        Automorphism of the Free group over ['a', 'b', 'c']: a->ab,b->ac,c->a

        sage: map = {'a': 'ab', 'b':'ac', 'c':'a'}
        sage: FreeGroupAutomorphism(map)
        Automorphism of the Free group over ['a', 'b', 'c']: a->ab,b->ac,c->a

    AUTHORS:

    - Thierry Coulbois (2013-05-16): beta.0 version
    """

    def is_invertible(self):
        return True

    def __repr__(self):
        result = "Automorphism of the %s: " % str(self._domain)
        result = result + "%s" % str(self)
        return result

    def __mul__(self, other):
        """
        Returns the composition self*other.
        """
        if isinstance(other, FreeGroupMorphism):
            m = dict((a, self(other.image(a)))
                     for a in other.domain().alphabet().positive_letters())

            if isinstance(other, FreeGroupAutomorphism) \
                    or other.is_invertible():
                return FreeGroupAutomorphism(m, self.domain())

            return FreeGroupMorphism(m, self.domain())

        return WordMorphism.__mul__(self, other)

    def simple_outer_representative(self):
        """
        Shortest representative of the outer class of self.

        OUTPUT:

        A ``FreeGroupAutomorphism`` in the same outer class than ``self``.

        EXAMPLES::

            sage: phi=FreeGroupAutomorphism("a->Cabc,b->Cacc,c->Cac")
            sage: phi.simple_outer_representative()
            Automorphism of the Free group over ['a', 'b', 'c']:
             a->c,b->Ca,c->Cb
        """
        F = self._domain
        A = F._alphabet
        l = len(A)
        result = dict(((a, self.image(a)) for a in A.positive_letters()))
        done = False
        while not done:
            done = True
            gain = dict(((a, 0) for a in A))
            for a in A.positive_letters():
                gain[result[a][0]] += 1
                gain[A.inverse_letter(result[a][-1])] += 1
            for a in A:
                if gain[a] > l:
                    done = False
                    b = a
            if not done:
                B = A.inverse_letter(b)
                for a in A.positive_letters():
                    if result[a][0] == b and result[a][-1] == B:
                        result[a] = result[a][1:-1]
                    elif result[a][0] == b:
                        result[a] = result[a][1:] * F([b])
                    elif result[a][-1] == B:
                        result[a] = F([B]) * result[a][:-1]
                    else:
                        result[a] = F([B]) * result[a] * F([b])

        return FreeGroupAutomorphism(result, F)

    def rose_conjugacy_representative(self):
        """
        Topological representative of the conjugacy class of ``self``.

        SEE ALSO:

        This is the same as ``self.rose_representative()`` but the
        base graph of the ``GraphSelfMap`` is a
        ``GraphWithInverses`` instead of a ``MarkedGraph``.
        """
        from topological_representative import GraphSelfMap
        from inverse_graph import GraphWithInverses

<<<<<<< HEAD
        return GraphSelfMap(GraphWithInverses.rose_graph(self._domain.alphabet()),self)

=======
        return TopologicalRepresentative(
            GraphWithInverses.rose_graph(self._domain.alphabet()), self)
>>>>>>> 8f082494

    def rose_representative(self):
        """
        ``GraphSelfMap``which is a topological representative of ``self``
        on the rose on the alphabet.

        """
        from topological_representative import GraphSelfMap
        from marked_graph import MarkedGraph

<<<<<<< HEAD
        return GraphSelfMap(MarkedGraph.rose_marked_graph(self._domain.alphabet()),self)
=======
        return TopologicalRepresentative(
            MarkedGraph.rose_marked_graph(self._domain.alphabet()), self)
>>>>>>> 8f082494

    def train_track(self, stable=True, relative=True, verbose=False):
        """
        Computes a train-track representative of ``self``.

        According to the options computes a relative (or ends when
        finding a reduction) and/or stable (with at most one INP
        crossing each exponential stratum). ``verbose`` can be either True
        or a positive number giving details on the computations.

        OUTPUT:

        A topological representative of self.

        - If ``relative=False``, this topological representative is either
        an absolute train-track or fixes a subgraph (with a non
        contractible connected component).

        - If ``relative=True``, the output is either an absolute
          train-track or a relative train-track

        - If ``stable=True``, the output is either a stable absolute
          train-track or a stable relative train-track (if
          relative=False).

        """
        from train_track_map import TrainTrackMap

        f = self.rose_representative()
        f.train_track(verbose)
        if len(f._strata) == 1:
            f = TrainTrackMap(f)
        if stable:
            f.stabilize(verbose)
        if relative and len(f._strata) > 1:
            if stable:
                f.stable_relative_train_track(verbose)
            else:
                f.relative_train_track(verbose)
        return f

    def is_iwip(self, verbose=False):
        """
        ``True`` if ``self`` is an iwip automorphism.

        INPUT:

        - ``verbose`` -- ``True`` if ``self`` is an iwip automorphism.

        ALGORITHM:

        0/ Look for a train-track representaive ``f`` for ``self``.

        1/ Try to reduce ``f`` (removing valence 1 or 2 vertices,
          invariant forests)

        2/ Check that the matrix has a power with strictly positive entries

        3/ Check the connectedness of local Whitehead graphs

        4/ Look for periodic Nielsen paths and periodic Nielsen loops.

        5/ If there are no periodic Nielsen loop then it is an
        atoroidal iwip [Kapo-algo]

        6/ If there is more than two Nielsen loops then it is not iwip

        7/ If there is one iwip check whether it is contained in a
        non-trivial free factor.

        SEE ALSO::

        TrainTrackMap.is_iwip()

        REFERENCES

        [Kapo-algo] I. Kapovich, Algorithmic detectability of iwip
        automorphisms, 2012, arXiv:1209.3732
        """
        from train_track_map import TrainTrackMap

        f = self.train_track(stable=True, relative=False,
                             verbose=(verbose and verbose < 1 and verbose - 1))

        if verbose:
            print f

        if len(f._strata) > 1:
            if verbose:
                print "Reducible"
            return False

        f = TrainTrackMap(f)

        return f.is_iwip(verbose)

    def index_list(self, verbose=False):
        """Returns the index list of ``self`` provided it is an iwip
        automorphism.

        The index list is the list of indices of non-isogredient
        automorphisms in the outer class of ``self``. The index of an
        automorphism being computed from the number of attracting
        fixed points in the boundary of the free group and the rank of
        the fixed subgroup.

        Some authors (Mosher, Pfaff), use -1/2 our index definition.

        Some authors (Gaboriau, Jaeger, Levitt, Lustig), use 1/2 our index
        definition

        REFERENCES:

        [GJLL] D. Gaboriau, A. Jaeger, G. Levitt, M. Lustig, An index
        for counting fixed points of automorphisms of free
        groups. Duke Math. J., 93(3):425-452, 1998.

        [HM-axes] M. Handel, L. Mosher, Axes in Outer Space, Memoirs
        AMS 1004, Amer Mathematical Society, 2011.

        [Pfaff] C. Pfaff, Out(F_3) Index realization, arXiv:1311.4490.


        WARNING: ``self`` is assumed to be iwip (or at least to
        have an expanding absolute train-track representative).

        """

        from train_track_map import TrainTrackMap

        f = self.train_track(relative=False, stable=False,
                             verbose=(verbose and verbose > 1 and verbose - 1))
        if f.is_train_track(verbose=(verbose and verbose > 1 and verbose - 1)):
            f = TrainTrackMap(f)
            return f.index_list(
                verbose=(verbose and verbose > 1 and verbose - 1))
        else:
            if verbose:
                print "self is not iwip, not implemented yet in this case"
        return False

    @staticmethod
    def identity_automorphism(F):
        """
        Identity automorphism of the free group ``F``.
        """
        morph = dict((a, F([a])) for a in F.alphabet().positive_letters())

        return FreeGroupAutomorphism(morph, group=F)

    @staticmethod
    def dehn_twist(F, a, b, on_left=False):
        """
        Dehn twist automorphism of the free group ``F``.

        if ``on_left`` is ``False``: ``a -> ab``
        if ``on_left`` is ``True``: ``a -> ba``

        EXAMPLES

            sage: F=FreeGroup(3)
            sage: FreeGroupAutomorphism.dehnt_twist(F,'a','c')

            a->ac, b->b, c->c

            sage: FreeGroupAutomorphism.dehn_twist(F,'A','c')
            a->Ca,b->b,c->c
        """
        A = F.alphabet()

        if a not in A:
            raise ValueError("Letter %s not in alphabet" % str(a))
        if b not in A:
            raise ValueError("Letter %s not in alphabet" % str(b))
        if a == b:
            raise ValueError("Letter a=%s should be different from b=%s"
                             % (str(a), str(b)))
        if A.are_inverse(a, b):
            raise ValueError("Letter a=%s should be different from the"
                             " inverse of b=%s" % (str(a), str(b)))

        morphism = dict((letter, F([letter]))
                        for letter in A.positive_letters())

        if A.is_positive_letter(a):
            if on_left:
                morphism[a] = F([b, a])
            else:
                morphism[a] = F([a, b])
        else:
            a = A.inverse_letter(a)
            b = A.inverse_letter(b)
            if on_left:
                morphism[a] = F([a, b])
            else:
                morphism[a] = F([b, a])

        return FreeGroupAutomorphism(morphism, group=F)

    @staticmethod
    def random_permutation(F):
        r"""
        Return an automorphism of the free group ``F`` that is induced by
        a random permutation of the letters of its alphabet.
        """
        from sage.misc.prandom import randint
        from sage.groups.perm_gps.permgroup_named import SymmetricGroup

        A = F.alphabet()
        P = A.positive_letters()
        s = SymmetricGroup(P).random_element()
        f = {}
        for a in P:
            if randint(0, 1):
                f[a] = F([s(a)])
            else:
                f[a] = F([A.inverse_letter(s(a))])

        return FreeGroupAutomorphism(f, group=F)

    @staticmethod
    def random_automorphism(F, length=1):
        """
        Random automorphism of the free group ``F``.

        This is obtained by a random walk (without backtrack) on
         the automorphism group of
        ``F`` of ``length`` Dehn twist automorphisms.

        """
        if length == 0:
            return FreeGroupAutomorphism.identity_automorphism(F)

        A = F.alphabet()
        a = A.random_letter()
        b = A.random_letter([a, A.inverse_letter(a)])
        result = FreeGroupAutomorphism.dehn_twist(F, a, b)
        for i in xrange(length - 1):
            new_a = A.random_letter()
            if new_a == a:
                b = A.random_letter([a, A.inverse_letter(a),
                                     A.inverse_letter(b)])
            else:
                a = new_a
                b = A.random_letter([a, A.inverse_letter(a)])
            result *= FreeGroupAutomorphism.dehn_twist(F, a, b)
        return result

    @staticmethod
    def _surface_dehn_twist_e(F, i):
        A = F.alphabet()
        a = A[2 * i]
        b = A[2 * i + 1]
        return FreeGroupAutomorphism.dehn_twist(F, a, b, True)

    @staticmethod
    def _surface_dehn_twist_c(F, i):
        A = F.alphabet()
        result = dict((a, F([a])) for a in A.positive_letters())
        result[A[2 * i + 1]] = F([A[2 * i + 2],
                                  A.inverse_letter(A[2 * i]), A[2 * i + 1]])
        result[A[2 * i + 3]] = F([A[2 * i + 3], A[2 * i],
                                  A.inverse_letter(A[2 * i + 2])])

        return FreeGroupAutomorphism(result, group=F)

    @staticmethod
    def _surface_dehn_twist_m(F, i):
        A = F.alphabet()
        result = {}
        for j in xrange(2 * i + 1):
            result[A[j]] = F([A[j]])
        a = A[2 * i]

        result[A[2 * i + 1]] = F([a, A[2 * i + 1]])
        aa = A.inverse_letter(a)
        for j in xrange(2 * i + 2, len(A)):
            result[A[j]] = F([a, A[j], aa])

        return FreeGroupAutomorphism(result, group=F)

    @staticmethod
    def surface_dehn_twist(F, k):
        """
        Dehn twist of the surface (with one boundary component) with
        fundamental group the free group ``F``.

        The surface is assumed to have genus g and 1 boundary
        component. The fundamental group has rank 2g, thus ``F`` is
        assumed to be of even rank.

        ``k`` is an integer 0<=k<3g-1.

        MCG(S_{g,1}) is generated by the Dehn twist along
        the curves:

        - g equators e_i,

        - g meridian m_i

        - g-1 circles c_i around two consecutive 'holes'.

        for 0<=k<g returns the Dehn twist along e_i with i=k

        for g<=k<2g returns the Dehn twist along m_i with i=k-g

        for 2g<=k<3g-1 returns the Dehn twist along c_i with i=k-2g

        The fundamental group has 2g generators. We fix the base point
        on the boundary. The generators are:

        - g x_i that turns around the i-th hole

        - g y_i that goes inside the i-th hole

        T_{e_i}: x_j-> x_j, x_i->y_ix_i, y_j->y_j

        T_{m_i}: x_j->x_j, y_j->y_j, j<i
                 x_i->x_i, y_i->x_iy_i
                 x_j->x_ix_jx_i\inv, y_j->x_iy_jx_i\inv

        T_{c_i}: x_j->x_j, y_j->y_j, y_i->x_{i+1}x_i\inv y_i,
         y_{i+1}->y_{i+1}x_{i+1}x_i\inv

        WARNING:

        ``F`` is assumed to be of even rank.

        """
        assert len(F._alphabet) % 2 == 0

        g = len(F._alphabet) / 2
        if (0 <= k and k < g):
            result = FreeGroupAutomorphism._surface_dehn_twist_e(F, k)
        elif (g <= k and k < 2 * g):
            result = FreeGroupAutomorphism._surface_dehn_twist_m(F, k - g)
        elif (2 * g <= k and k < 3 * g - 1):
            result = FreeGroupAutomorphism._surface_dehn_twist_c(F, k - 2 * g)

        return result

    @staticmethod
    def random_mapping_class(F, length=1, verbose=False):
        """Automorphism of the free group ``F`` that is a random mapping class.

        This is obtained by a random walk of ``length`` using surface
        Dehn twists as generators without backtrack.


        WARNING:

        The rank of ``F` is assumed to be even.

        SEE ALSO:

        FreeGroupAutomorphism.surface_dehn_twist()

        """
        from sage.misc.prandom import randint

        assert len(F.alphabet()) % 2 == 0

        if length == 0:
            return FreeGroupAutomorphism.identity_automorphism(F)

        r = 3 * len(F.alphabet()) / 2 - 2
        i = randint(0, r)
        j = randint(0, 1)
        if j == 0:
            result = FreeGroupAutomorphism.surface_dehn_twist(F, i)
        else:
            result = FreeGroupAutomorphism.surface_dehn_twist(F, i).inverse()
        used_dehn_twists = [(i, 1 - 2 * j)]
        for ii in xrange(length - 1):
            l = randint(0, 1)
            if j == l:
                i = randint(0, r)
            else:
                k = randint(0, r - 1)
                if k >= i: i = k + 1
                j = l
            if j == 0:
                result = result * FreeGroupAutomorphism.surface_dehn_twist(
                    F, i)
            else:
                result = result * FreeGroupAutomorphism.surface_dehn_twist(
                    F, i).inverse()
            used_dehn_twists.append((i, 1 - 2 * j))
        if verbose:
            print "List of surface Dehn twists used:",used_dehn_twists
        return result

    @staticmethod
    def braid_automorphism(F, i, inverse=False):
        """
        Automorphism of the free group ``F`` which corresponds to the generator
        sigma_i of the braid group.

        sigma_i: a_i -> a_i a_{i+1} a_i^{-1}
                 a_j -> a_j, for j!=i

        We assume 0<i<n, where n is the rank of ``F``.

        If ``inverse`` is True returns the inverse of sigma_i.

        """
        A = F.alphabet()
        result = dict((a, F([a])) for a in A.positive_letters())
        if not inverse:
            a = A[i - 1]
            result[a] = F([a, A[i], A.inverse_letter(a)])
            result[A[i]] = F([a])
        else:
            a = A[i]
            result[a] = F([A.inverse_letter(a), A[i - 1], a])
            result[A[i - 1]] = F(a)

        return FreeGroupAutomorphism(result,group=F)

    @staticmethod
    def random_braid(F, length=1):
        """A random braid automorphism of the free group ``F``.

        This is obtained by a uniform random walk with generators
        given by ``braid_automorphism()`` without backtrack of length
        ``length``.

        """
        from sage.misc.prandom import randint

        A = F._alphabet
        if length == 0:
            return FreeGroupAutomorphism.identity_automorphism(F)
        i = randint(1, len(A) - 1)
        j = randint(0, 1)
        result = FreeGroupAutomorphism.braid_automorphism(F, i, j != 0)
        for ii in xrange(length-1):
            l = randint(0, 1)
            if l == j:
                i = randint(1, len(A) - 1)
            else:
                k = randint(1, len(A) - 2)
                if j <= k:
                    i = k + 1
            result *= FreeGroupAutomorphism.braid_automorphism(F, i, j)
        return result


class free_group_automorphisms:
    r"""
    Many examples of free group automorphisms.
    """

    @staticmethod
    def tribonacci():
        """
        Tribonacci automorphism.
        """
        return FreeGroupAutomorphism("a->ab,b->ac,c->a", FreeGroup(3))

    @staticmethod
    def Handel_Mosher_inverse_with_same_lambda():
        """
        Example given in the introduction of [HM-parageometric].

        This is an iwip automorphisms that has the same expansion factor as its
        inverse: 3.199. It is not geometric and not parageometric.

        REFERECENCES:

        [HM-parageometric] M. Handel, L. Mosher, parageometric outer
        automorphisms of free groups, Transactions of
        Amer. Math. Soc. 359, 3153-3183, 2007.
        """
        F = FreeGroup(3)
        theta = pow(FreeGroupAutomorphism("a->b,b->c,c->Ba", F), 4)
        psi = FreeGroupAutomorphism("a->b,b->a,c->c", F)
        return psi * theta * psi * theta.inverse()

    @staticmethod
    def Bestvina_Handel_train_track_1_1():
        """
        Automorphism given as Example 1.1 in [BH-train-track].

        This automorphism is iwip and not geometric nor
        parageometric. Its representative on the rose is
        train-track. Its inverse is also train-track on the rose.

        REFERENCES:

        [BH-train-track] M. Bestvina, M.  Handel, Train tracks and
        automorphisms of free groups, Annals of Math, 135, 1-51, 1992.
        """
        return FreeGroupAutomorphism("a->b,b->c,c->d,d->ADBC", FreeGroup(4))

    @staticmethod
    def Bestvina_Handel_train_track_1_9():
        """
        Automorphism given as Example 1.9 in [BH-train-track]

        This automorphism cannot be represented by an absolute train-track. But
        the representation on the rose is a relative train-track.

        REFERENCES:

        [BH-train-track] M. Bestvina, M.  Handel, Train tracks and
        automorphisms of free groups, Annals of Math, 135, 1-51, 1992.
        """
        return FreeGroupAutomorphism("a->ba,b->bba,c->cAbaB", FreeGroup(3))

    @staticmethod
    def Bestvina_Handel_train_track_3_6():
        """
        Automorphism given as Example 3.6 in [BH-train-track].

        This automorphism is train-track on the rose and has an indivisble
        Nielsen path in A.b which is essential.

        REFERENCES:

        [BH-train-track] M. Bestvina, M.  Handel, Train tracks and
        automorphisms of free groups, Annals of Math, 135, 1-51, 1992.

        """
        return FreeGroupAutomorphism("a->ba,b->bba", FreeGroup(2))

    @staticmethod
    def Bestvina_Handel_train_track_5_16():
        """
        Automorphism given as Example 5.16 in [BH-train-track].

        This automorphism occurs as a pseudo-Anosov homeomorphism of
        the four-times punctured phere. Thus it is reducible.

        REFERENCES:

        [BH-train-track] M. Bestvina, M.  Handel, Train tracks and
        automorphisms of free groups, Annals of Math, 135, 1-51, 1992.

        """
        return FreeGroupAutomorphism("a->a,b->CAbac,c->CAbacacACABac",
                                     FreeGroup(3))

    @staticmethod
    def Handel_Mosher_axes_3_4():
        """
        Automorphism given in Section 3.4 of [HM-axes]

        This automorphism is iwip, not geometric and is train-track on
        the rose. It has expansion factor 4.0795. Its inverse is not
        train-track on the rose and has expansion factor 2.46557. It
        also appears in Section 5.5 of the paper.

        REFERENCES:

        [HM-axes] M. Handel, L. Mosher, axes
        in Outer space, Mem. Amer. Math. Soc. 213, 2011.

        """
        A = AlphabetWithInverses(['a', 'g', 'f'], ['A', 'G', 'F'])
        return FreeGroupAutomorphism("a->afgfgf,f->fgf,g->gfafg", FreeGroup(A))

    @staticmethod
    def Handel_Mosher_axes_5_5():
        """
        Automorphism given in Section 5.5 of [HM-axes]

        This automorphism phi is iwip and not geometric. Both phi and
        phi.inverse() are train-track on the rose. phi has expansion
        factor 6.0329 while phi.inverse() has expansion factor
        4.49086.

        REFERENCES:

        [HM-axes] M. Handel, L. Mosher, axes
        in Outer space, Mem. Amer. Math. Soc. 213, 2011.

        """
        return FreeGroupAutomorphism("a->bacaaca,b->baca,c->caaca",
                                     FreeGroup(3))

    @staticmethod
    def Hilion_parabolic(k=1):
        """
        Automorphism given in Section 2 of [Hilion].

        This automorphism has a parabolic orbit inside F_4.

        REFERENCES:

        [Hilion] A. Hilion, Dynamique des automorphismes des groupes
        libres, Thesis (Toulouse, 2004).

        """

        F = FreeGroup(4)
        phi = FreeGroupAutomorphism("a->a,b->ba,c->caa,d->dc", F)
        if k > 1:
            phi = phi * pow(FreeGroupAutomorphism.dehn_twist(F, c, a), k - 1)
        return phi

    @staticmethod
    def Handel_Mosher_parageometric_1():
        """
        Automorphism given in the introduction of [HM-parageometric].

        This automorphism phi is iwip, not geometric and
        parageometric. Both phi and phi.inverse() are train-track on
        the rose. phi has expansion factor 1.46557 while phi.inverse()
        has expansion factor 1.3247.

        REFERENCES:

        [HM-parageometric] M. Handel, L. Mosher, parageometric outer
        automorphisms of free groups, Transactions of
        Amer. Math. Soc. 359, 3153-3183, 2007.

        """
        return FreeGroupAutomorphism("a->ac,b->a,c->b", FreeGroup(3))

    @staticmethod
    def Cohen_Lustig_1_6():
        """

        Automorphism given as example 1.6 in [CL-dynamics].

        It is reducible.

        REFERENCES:

        [CL-dynamics] M. Cohen, M. Lustig, on the dynamics and the
        fixed subgroup of a free group automorphism, Inventiones
        Math. 96, 613-638, 1989.

        """
        return FreeGroupAutomorphism("a->cccaCCC,b->CaccAbC,\
                   c->accAbccaCCBaCCAccccACCC", FreeGroup(3))

    @staticmethod
    def Cohen_Lustig_7_2():
        """

        Automorphism given as example 7.2 in [CL-dynamics].

        this is an atoroidal iwip.

        REFERENCES:

        [CL-dynamics] M. Cohen, M. Lustig, on the dynamics and the
        fixed subgroup of a free group automorphism, Inventiones
        Math. 96, 613-638, 1989.


        """
        return FreeGroupAutomorphism("a->aabc,b->abc,c->abcc", FreeGroup(3))

    @staticmethod
    def Cohen_Lustig_7_3():
        """

        Automorphism given as example 7.3 in [CL-dynamics].

        This is an atoroidal parageometric iwip.

        REFERENCES:

        [CL-dynamics] M. Cohen, M. Lustig, on the dynamics and the
        fixed subgroup of a free group automorphism, Inventiones
        Math. 96, 613-638, 1989.

        """
        return FreeGroupAutomorphism("a->cabaa,b->baa,c->caba", FreeGroup(3))

    @staticmethod
    def Turner_Stallings():
        """
        Automorphism of F_4 given in [Turner].

        This automorphism comes from an idea of Stallings and although
        it is very short, it has a very long fixed word.

        It is a reducible automorphism.

        REFERENCES:

        [Turner] E. C. Turner, Finding indivisible Nielsen paths for a
        train tracks map, Proc. of a work- shop held at Heriot-Watt Univ.,
        Edinburg, 1993 (Lond. Math. Soc. Lect. Note Ser., 204), Cambridge,
        Cambridge Univ. Press., 1995, 300-313.
        """
        return FreeGroupAutomorphism("a->dac,b->CADac,c->CABac,d->CAbc",
                                     FreeGroup(4))

    @staticmethod
    def Bestvina_Handel_surface_homeo():
        """
        Automorphism of F_4 given in [BH] see also [Kapovich].

        This is a pseudo-Anosov mapping class of the 5-punctured
        sphere. Thus this is not an iwip. However, its representative
        on the rose in train-track.

        REFERENCES:

        [BH] M. Bestvina, and M. Handel, Train-tracks for surface
        homeomorphisms. Topology 34 (1995), no. 1, 109-140

        [Kapovich] Ilya Kapovich, Algorithmic detectability of iwip
        automorphisms, arXiv:1209.3732

        """

        return FreeGroupAutomorphism("a->b,b->c,c->dA,d->DC", FreeGroup(4))

    @staticmethod
    def Levitt_Lustig_periodic():
        """
        Automorphism of F_3 given in Section 2 of [LL-periodic].

        This is an atoroidal iwip. It is positive and thus train-track
        on the rose.

        REFERENCES:

        [LL-periodic] G. Levitt, and M. Lustig, Automorphisms of free
        groups have asymptotically periodic dynamics,

        """
        return FreeGroupAutomorphism("a->cb,b->a,c->ba", FreeGroup(3))

    @staticmethod
    def Clay_Pettet_twisting_out():
        """
        Automorphism of F_3 given in Section 2 of [CP-twisting].

        This is an atoroidal iwip. It is positive and thus train-track
        on the rose.

        REFERENCES:

        [CP-twisting] M. Clay, and A. Pettet, Twisting out fully
        irreducible automorphisms, ArXiv:0906.4050

        """
        return FreeGroupAutomorphism("a->b,b->c,c->ab", FreeGroup(3))

    @staticmethod
    def Hokkaido():
        """
        Automorphism of F_4 suggested by X. Bressaud [personal communication]

        Already studied by Thurston [reference needed]?

        This is a parageometrix iwip.

        REFERENCES:

        [Thurston] reference needed
        """
        return FreeGroupAutomorphism("a->ab,b->c,c->d,d->e,e->a")

    @staticmethod
    def Akiyama():
        """
        Automorphism of F_3 attributed to Shigeki Akiyama by X. Bressaud.

        This is a non-geometric, non-parageometric atoroidal iwip. It
        is positive thus train-track on the rose.

        This is a Pisot substitution.

        REFERENCES:

        [Akiyama] reference needed

        """

        return FreeGroupAutomorphism("a->b,b->ac,c->a")

    @staticmethod
    def Bressaud():
        """
        Automorphism of F_4 suggested by Xavier Bressaud
         [personal communication]

        It is positive thus train-track on the rose. This is a
        non-iwip automorphism.

        REFERENCES:

        reference needed

        """

        return FreeGroupAutomorphism("a->db,b->dc,c->d,d->a")

    @staticmethod
    def Jolivet():
        """Automorphism of F_4 suggested by Timo Jolivet [personal
        communication]

        This is positive thus train-track on the rose. However it is
        not iwip as the ideal Whitehead graph at the sole vertex is
        not connected.

        This a geometric automorphism corresponding to a non-oriented
        pseudo-Anosov on the surface of genus 2 with 1 boundary
        component.


        REFERENCES:

        reference needed

        """

        return FreeGroupAutomorphism("a->db,b->dc,c->d,d->a")

    @staticmethod
    def Boshernitzan_Kornfeld():
        r"""
        Automorphism of F_3 given by M. Boshernitzan and M. Kornfeld [BK]

        It is the induction of an interval translation mapping.

        This is the inverse of a parageometric iwip.

        REFERENCES:

        [BK] M. Boshernitzan and M. Kornfeld, TODO
        """
        return FreeGroupAutomorphism("a->b,b->caaa,c->caa")<|MERGE_RESOLUTION|>--- conflicted
+++ resolved
@@ -685,13 +685,8 @@
         from topological_representative import GraphSelfMap
         from inverse_graph import GraphWithInverses
 
-<<<<<<< HEAD
         return GraphSelfMap(GraphWithInverses.rose_graph(self._domain.alphabet()),self)
 
-=======
-        return TopologicalRepresentative(
-            GraphWithInverses.rose_graph(self._domain.alphabet()), self)
->>>>>>> 8f082494
 
     def rose_representative(self):
         """
@@ -702,12 +697,8 @@
         from topological_representative import GraphSelfMap
         from marked_graph import MarkedGraph
 
-<<<<<<< HEAD
         return GraphSelfMap(MarkedGraph.rose_marked_graph(self._domain.alphabet()),self)
-=======
-        return TopologicalRepresentative(
-            MarkedGraph.rose_marked_graph(self._domain.alphabet()), self)
->>>>>>> 8f082494
+
 
     def train_track(self, stable=True, relative=True, verbose=False):
         """
